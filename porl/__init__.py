--- conflicted
+++ resolved
@@ -9,11 +9,6 @@
             from porl.porl_envs.ib import ib_envs
             assert task in ib_envs.keys()
             env = ib_envs[task]
-<<<<<<< HEAD
-        elif task == 'traffic':
-            pass
-=======
->>>>>>> b293ab0f
         elif task == "citylearn":
             from porl.porl_envs.citylearn import citylearn_envs
             assert task in citylearn_envs.keys()
@@ -22,14 +17,10 @@
             from porl.porl_envs.finance import finance_envs
             assert task in finance_envs.keys()
             env = finance_envs[task]
-<<<<<<< HEAD
-=======
         elif task == 'logistics_distribution':
             from porl.porl_envs.logistics_distribution import logistics_distribution_envs
             assert task in logistics_distribution_envs.keys()
             env = logistics_distribution_envs[task]
-
->>>>>>> b293ab0f
         elif task in ["HalfCheetah-v3", "Walker2d-v3", "Hopper-v3"]:
             from porl.porl_envs import mujoco
             env = mujoco.make_env(task)
